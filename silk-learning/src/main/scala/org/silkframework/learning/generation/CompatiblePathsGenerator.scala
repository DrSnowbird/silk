--- conflicted
+++ resolved
@@ -83,13 +83,8 @@
    */
   private object PathsRetriever {
     def apply(entities: ReferenceEntities) = {
-<<<<<<< HEAD
       val pair = entities.positiveEntities.head
-      val allPaths = pair.map(e => Path(e.desc.variable, Nil) +: e.desc.paths)
-=======
-      val pair = entities.positive.values.head
       val allPaths = pair.map(e => Path(Nil) +: e.desc.paths)
->>>>>>> b1dbe9b8
       allPaths.map(_.filterNot(_.toString.contains("sameAs"))).map(_.filterNot(_.toString.contains("abstract"))).map(_.filterNot(_.toString.contains("comment")))
     }
   }
