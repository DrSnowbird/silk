--- conflicted
+++ resolved
@@ -9,13 +9,8 @@
  * @param paths The list of paths
  * @param filter A filter for restricting the entity set
  */
-<<<<<<< HEAD
-case class EntitySchema(typ: Uri, paths: IndexedSeq[Path], filter: Restriction = Restriction.empty) {
-  // TODO: Check paths in Restriction filter if they match schema paths, else IllegalArgumentException
-=======
 case class EntitySchema(typ: Uri, paths: IndexedSeq[Path], filter: Restriction) {
   require(filter.paths.forall(paths.contains), "All paths that are used in restriction must be contained in paths list.")
->>>>>>> 14ef837d
 
   /**
    * Retrieves the index of a given path.
