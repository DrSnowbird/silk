--- conflicted
+++ resolved
@@ -1,301 +1,290 @@
-package de.fuberlin.wiwiss.silk.workbench.workspace
-
-import modules.linking.{Cache, LinkingTask, LinkingConfig, LinkingModule}
-import modules.output.{OutputTask, OutputConfig, OutputModule}
-import modules.source.{SourceConfig, SourceTask, SourceModule}
-import xml.XML
-import java.io.File
-import de.fuberlin.wiwiss.silk.evaluation.AlignmentReader
-import de.fuberlin.wiwiss.silk.datasource.Source
-import de.fuberlin.wiwiss.silk.linkspec.LinkSpecification
-import de.fuberlin.wiwiss.silk.util.XMLUtils._
-import de.fuberlin.wiwiss.silk.util.FileUtils._
-import de.fuberlin.wiwiss.silk.config.Prefixes
-import java.util.logging.{Level, Logger}
-import de.fuberlin.wiwiss.silk.util.{Timer, Identifier}
-import de.fuberlin.wiwiss.silk.output.Output
-
-/**
- * Implementation of a project which is stored on the local file system.
- */
-class FileProject(file : File) extends Project
-{
-  private implicit val logger = Logger.getLogger(classOf[FileProject].getName)
-
-  private var cachedConfig : Option[ProjectConfig] = None
-
-  private var changed = false
-
-  /**
-   * The name of this project
-   */
-  override val name : Identifier = file.getName
-
-  /**
-   * Reads the project configuration.
-   */
-  override def config =
-  {
-    if(cachedConfig.isEmpty)
-    {
-      val configFile = file + "/config.xml"
-
-      if(configFile.exists)
-      {
-        val configXML = XML.loadFile(configFile)
-        val prefixes = Prefixes.fromXML(configXML \ "Prefixes" head)
-        cachedConfig = Some(ProjectConfig(prefixes))
-      }
-      else
-      {
-        cachedConfig = Some(ProjectConfig.default)
-      }
-    }
-
-    cachedConfig.get
-  }
-
-  /**
-   * Writes the updated project configuration.
-   */
-  override def config_=(config : ProjectConfig)
-  {
-    val configXMl =
-      <ProjectConfig>
-      { config.prefixes.toXML }
-      </ProjectConfig>
-
-    configXMl.write(file + "/config.xml")
-
-    cachedConfig = Some(config)
-  }
-
-  /**
-   * The source module which encapsulates all data sources.
-   */
-  override val sourceModule = new FileSourceModule(file + "/source")
-
-  /**
-   * The linking module which encapsulates all linking tasks.
-   */
-  override val linkingModule = new FileLinkingModule(file + "/linking")
-
-<<<<<<< HEAD
-  /**
-   * The output module which encapsulates all output tasks.
-   */
-  override val outputModule = new FileOutputModule(file + "/output")
-
-  new WriteThread().start()
-
-=======
->>>>>>> 1a559894
-  /**
-   * The source module which encapsulates all data sources.
-   */
-  class FileSourceModule(file : File) extends SourceModule
-  {
-    file.mkdirs()
-
-    override def config = SourceConfig()
-
-    override def config_=(c : SourceConfig) {}
-
-    override def tasks = synchronized
-    {
-      for(fileName <- file.list.toList) yield
-      {
-        val source = Source.load(file + ("/" + fileName))
-
-        SourceTask(source)
-      }
-    }
-
-    override def update(task : SourceTask) = synchronized
-    {
-      task.source.toXML.write(file + ("/" + task.name + ".xml"))
-      logger.info("Updated source '" + task.name + "' in project '" + name + "'")
-    }
-
-    override def remove(taskId : Identifier) = synchronized
-    {
-      (file + ("/" + taskId + ".xml")).deleteRecursive()
-      logger.info("Removed source '" + taskId + "' from project '" + name + "'")
-    }
-  }
-
-  /**
-   * The linking module which encapsulates all linking tasks.
-   */
-  class FileLinkingModule(file : File) extends LinkingModule
-  {
-    @volatile
-    private var cachedTasks : Map[Identifier, LinkingTask] = load()
-
-    @volatile
-    private var updatedTasks = Map[Identifier, LinkingTask]()
-
-    @volatile
-    private var lastUpdateTime = 0L
-
-    file.mkdir()
-    WriteThread.start()
-
-    override def config = LinkingConfig()
-
-    override def config_=(c : LinkingConfig) {}
-
-    override def tasks =
-    {
-      cachedTasks.values
-    }
-
-    override def update(task : LinkingTask)
-    {
-      cachedTasks += (task.name -> task)
-      updatedTasks += (task.name -> task)
-      lastUpdateTime = System.currentTimeMillis
-
-      task.cache.load(FileProject.this, task)
-
-      logger.info("Updated linking task '" + task.name + "' in project '" + name + "'")
-    }
-
-    override def remove(taskId : Identifier)
-    {
-      (file + ("/" + taskId)).deleteRecursive()
-
-      cachedTasks -= taskId
-      updatedTasks -= taskId
-
-      logger.info("Removed linking task '" + taskId + "' from project '" + name + "'")
-    }
-
-    private def load() : Map[Identifier, LinkingTask] =
-    {
-      val tasks =
-        for(fileName <- file.list.toList) yield
-        {
-          val projectConfig = FileProject.this.config
-
-          val linkSpec = LinkSpecification.load(projectConfig.prefixes)(file + ("/" + fileName + "/linkSpec.xml"))
-
-          val alignment = AlignmentReader.readAlignment(file + ("/" + fileName + "/alignment.xml"))
-
-          val cache =
-            try
-            {
-              Cache.fromXML(XML.loadFile(file + ("/" + fileName + "/cache.xml")))
-            }
-            catch
-            {
-              case ex : Exception =>
-              {
-                logger.warning("Cache corrupted. Rebuilding Cache.")
-                new Cache()
-              }
-            }
-
-            val linkingTask = LinkingTask(linkSpec, alignment, cache)
-
-            linkingTask.cache.load(FileProject.this, linkingTask)
-
-            linkingTask
-        }
-
-      tasks.map(task => (task.name, task)).toMap
-    }
-
-    def write()
-    {
-      val tasksToWrite = updatedTasks.values.toList
-      updatedTasks --= tasksToWrite.map(_.name)
-
-      for(task <- tasksToWrite) Timer("Writing task " + task.name + " to disk")
-      {
-        val taskDir = file + ("/" + task.name)
-        taskDir.mkdir()
-
-        //Don't use any prefixes
-        implicit val prefixes = Prefixes.empty
-
-        task.linkSpec.toXML.write(taskDir+ "/linkSpec.xml")
-        task.alignment.toXML.write(taskDir+ "/alignment.xml")
-        task.cache.toXML.write(taskDir +  "/cache.xml")
-      }
-    }
-
-<<<<<<< HEAD
-  /**
-   * The linking module which encapsulates all linking tasks.
-   */
-  class FileOutputModule(file : File) extends OutputModule
-  {
-    file.mkdirs()
-
-    def config = OutputConfig()
-
-    def config_=(c: OutputConfig) { }
-
-    override def tasks = synchronized
-    {
-      for(fileName <- file.list.toList) yield
-      {
-        val output = Output.load(file + ("/" + fileName))
-
-        OutputTask(fileName.stripSuffix(".xml"), output)
-      }
-    }
-
-    override def update(task : OutputTask) = synchronized
-    {
-      task.output.toXML.write(file + ("/" + task.name + ".xml"))
-      logger.info("Updated output '" + task.name + "' in project '" + name + "'")
-    }
-
-    override def remove(taskId : Identifier) = synchronized
-    {
-      (file + ("/" + taskId + ".xml")).deleteRecursive()
-      logger.info("Removed output '" + taskId + "' from project '" + name + "'")
-    }
-  }
-
-  class WriteThread extends Thread
-  {
-    override def run()
-=======
-    object WriteThread extends Thread
->>>>>>> 1a559894
-    {
-      private val interval = 5000L
-
-      override def run()
-      {
-        while(true)
-        {
-          val time = System.currentTimeMillis - lastUpdateTime
-
-          if(updatedTasks.isEmpty)
-          {
-            Thread.sleep(interval)
-          }
-          else if(time >= interval)
-          {
-            try
-            {
-              linkingModule.write()
-            }
-            catch
-            {
-              case ex : Exception => logger.log(Level.WARNING, "Error writing linking tasks", ex)
-            }
-          }
-          else
-          {
-            Thread.sleep(interval - time)
-          }
-        }
-      }
-    }
-  }
+package de.fuberlin.wiwiss.silk.workbench.workspace
+
+import modules.linking.{Cache, LinkingTask, LinkingConfig, LinkingModule}
+import modules.output.{OutputTask, OutputConfig, OutputModule}
+import modules.source.{SourceConfig, SourceTask, SourceModule}
+import xml.XML
+import java.io.File
+import de.fuberlin.wiwiss.silk.evaluation.AlignmentReader
+import de.fuberlin.wiwiss.silk.datasource.Source
+import de.fuberlin.wiwiss.silk.linkspec.LinkSpecification
+import de.fuberlin.wiwiss.silk.util.XMLUtils._
+import de.fuberlin.wiwiss.silk.util.FileUtils._
+import de.fuberlin.wiwiss.silk.config.Prefixes
+import java.util.logging.{Level, Logger}
+import de.fuberlin.wiwiss.silk.util.{Timer, Identifier}
+import de.fuberlin.wiwiss.silk.output.Output
+
+/**
+ * Implementation of a project which is stored on the local file system.
+ */
+class FileProject(file : File) extends Project
+{
+  private implicit val logger = Logger.getLogger(classOf[FileProject].getName)
+
+  private var cachedConfig : Option[ProjectConfig] = None
+
+  private var changed = false
+
+  /**
+   * The name of this project
+   */
+  override val name : Identifier = file.getName
+
+  /**
+   * Reads the project configuration.
+   */
+  override def config =
+  {
+    if(cachedConfig.isEmpty)
+    {
+      val configFile = file + "/config.xml"
+
+      if(configFile.exists)
+      {
+        val configXML = XML.loadFile(configFile)
+        val prefixes = Prefixes.fromXML(configXML \ "Prefixes" head)
+        cachedConfig = Some(ProjectConfig(prefixes))
+      }
+      else
+      {
+        cachedConfig = Some(ProjectConfig.default)
+      }
+    }
+
+    cachedConfig.get
+  }
+
+  /**
+   * Writes the updated project configuration.
+   */
+  override def config_=(config : ProjectConfig)
+  {
+    val configXMl =
+      <ProjectConfig>
+      { config.prefixes.toXML }
+      </ProjectConfig>
+
+    configXMl.write(file + "/config.xml")
+
+    cachedConfig = Some(config)
+  }
+
+  /**
+   * The source module which encapsulates all data sources.
+   */
+  override val sourceModule = new FileSourceModule(file + "/source")
+
+  /**
+   * The linking module which encapsulates all linking tasks.
+   */
+  override val linkingModule = new FileLinkingModule(file + "/linking")
+
+  /**
+   * The output module which encapsulates all output tasks.
+   */
+  override val outputModule = new FileOutputModule(file + "/output")
+
+  /**
+   * The source module which encapsulates all data sources.
+   */
+  class FileSourceModule(file : File) extends SourceModule
+  {
+    file.mkdirs()
+
+    override def config = SourceConfig()
+
+    override def config_=(c : SourceConfig) {}
+
+    override def tasks = synchronized
+    {
+      for(fileName <- file.list.toList) yield
+      {
+        val source = Source.load(file + ("/" + fileName))
+
+        SourceTask(source)
+      }
+    }
+
+    override def update(task : SourceTask) = synchronized
+    {
+      task.source.toXML.write(file + ("/" + task.name + ".xml"))
+      logger.info("Updated source '" + task.name + "' in project '" + name + "'")
+    }
+
+    override def remove(taskId : Identifier) = synchronized
+    {
+      (file + ("/" + taskId + ".xml")).deleteRecursive()
+      logger.info("Removed source '" + taskId + "' from project '" + name + "'")
+    }
+  }
+
+  /**
+   * The linking module which encapsulates all linking tasks.
+   */
+  class FileLinkingModule(file : File) extends LinkingModule
+  {
+    @volatile
+    private var cachedTasks : Map[Identifier, LinkingTask] = load()
+
+    @volatile
+    private var updatedTasks = Map[Identifier, LinkingTask]()
+
+    @volatile
+    private var lastUpdateTime = 0L
+
+    file.mkdir()
+    WriteThread.start()
+
+    override def config = LinkingConfig()
+
+    override def config_=(c : LinkingConfig) {}
+
+    override def tasks =
+    {
+      cachedTasks.values
+    }
+
+    override def update(task : LinkingTask)
+    {
+      cachedTasks += (task.name -> task)
+      updatedTasks += (task.name -> task)
+      lastUpdateTime = System.currentTimeMillis
+
+      task.cache.load(FileProject.this, task)
+
+      logger.info("Updated linking task '" + task.name + "' in project '" + name + "'")
+    }
+
+    override def remove(taskId : Identifier)
+    {
+      (file + ("/" + taskId)).deleteRecursive()
+
+      cachedTasks -= taskId
+      updatedTasks -= taskId
+
+      logger.info("Removed linking task '" + taskId + "' from project '" + name + "'")
+    }
+
+    private def load() : Map[Identifier, LinkingTask] =
+    {
+      val tasks =
+        for(fileName <- file.list.toList) yield
+        {
+          val projectConfig = FileProject.this.config
+
+          val linkSpec = LinkSpecification.load(projectConfig.prefixes)(file + ("/" + fileName + "/linkSpec.xml"))
+
+          val alignment = AlignmentReader.readAlignment(file + ("/" + fileName + "/alignment.xml"))
+
+          val cache =
+            try
+            {
+              Cache.fromXML(XML.loadFile(file + ("/" + fileName + "/cache.xml")))
+            }
+            catch
+            {
+              case ex : Exception =>
+              {
+                logger.warning("Cache corrupted. Rebuilding Cache.")
+                new Cache()
+              }
+            }
+
+          val linkingTask = LinkingTask(linkSpec, alignment, cache)
+
+          linkingTask.cache.load(FileProject.this, linkingTask)
+
+          linkingTask
+        }
+
+      tasks.map(task => (task.name, task)).toMap
+    }
+
+    def write()
+    {
+      val tasksToWrite = updatedTasks.values.toList
+      updatedTasks --= tasksToWrite.map(_.name)
+
+      for(task <- tasksToWrite) Timer("Writing task " + task.name + " to disk")
+      {
+        val taskDir = file + ("/" + task.name)
+        taskDir.mkdir()
+
+        //Don't use any prefixes
+        implicit val prefixes = Prefixes.empty
+
+        task.linkSpec.toXML.write(taskDir+ "/linkSpec.xml")
+        task.alignment.toXML.write(taskDir+ "/alignment.xml")
+        task.cache.toXML.write(taskDir +  "/cache.xml")
+      }
+    }
+
+    object WriteThread extends Thread
+    {
+      private val interval = 5000L
+
+      override def run()
+      {
+        while(true)
+        {
+          val time = System.currentTimeMillis - lastUpdateTime
+
+          if(updatedTasks.isEmpty)
+          {
+            Thread.sleep(interval)
+          }
+          else if(time >= interval)
+          {
+            try
+            {
+              linkingModule.write()
+            }
+            catch
+            {
+              case ex : Exception => logger.log(Level.WARNING, "Error writing linking tasks", ex)
+            }
+          }
+          else
+          {
+            Thread.sleep(interval - time)
+          }
+        }
+      }
+    }
+  }
+  
+   /**
+   * The linking module which encapsulates all linking tasks.
+   */
+  class FileOutputModule(file : File) extends OutputModule
+  {
+    file.mkdirs()
+
+    def config = OutputConfig()
+
+    def config_=(c: OutputConfig) { }
+
+    override def tasks = synchronized
+    {
+      for(fileName <- file.list.toList) yield
+      {
+        val output = Output.load(file + ("/" + fileName))
+
+        OutputTask(fileName.stripSuffix(".xml"), output)
+      }
+    }
+
+    override def update(task : OutputTask) = synchronized
+    {
+      task.output.toXML.write(file + ("/" + task.name + ".xml"))
+      logger.info("Updated output '" + task.name + "' in project '" + name + "'")
+    }
+
+    override def remove(taskId : Identifier) = synchronized
+    {
+      (file + ("/" + taskId + ".xml")).deleteRecursive()
+      logger.info("Removed output '" + taskId + "' from project '" + name + "'")
+    }
+  }
 }