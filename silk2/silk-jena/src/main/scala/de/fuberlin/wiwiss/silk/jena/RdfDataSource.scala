package de.fuberlin.wiwiss.silk.jena

import de.fuberlin.wiwiss.silk.datasource.DataSource
import com.hp.hpl.jena.rdf.model.ModelFactory
import java.io.StringReader
<<<<<<< HEAD
import de.fuberlin.wiwiss.silk.util.plugin.Plugin
import de.fuberlin.wiwiss.silk.util.sparql.InstanceRetriever
import de.fuberlin.wiwiss.silk.instance.{Path, SparqlRestriction, InstanceSpecification, Instance}
=======
import de.fuberlin.wiwiss.silk.util.strategy.StrategyAnnotation
import de.fuberlin.wiwiss.silk.util.sparql.EntityRetriever
import de.fuberlin.wiwiss.silk.entity.{Path, SparqlRestriction, EntityDescription, Entity}
>>>>>>> 31510169
import de.fuberlin.wiwiss.silk.util.sparql.SparqlAggregatePathsCollector

/**
 * A DataSource where all entities are given directly in the configuration.
 *
 * Parameters:
 * - '''input''': The input data
 * - '''format''': The format of the input data. Allowed values: "RDF/XML", "N-TRIPLE", "TURTLE", "TTL", "N3"
 */
<<<<<<< HEAD
@Plugin(id = "rdf", label = "RDF", description = "A DataSource where all instances are given directly in the configuration.")
=======
@StrategyAnnotation(id = "rdf", label = "RDF", description = "A DataSource where all entities are given directly in the configuration.")
>>>>>>> 31510169
class RdfDataSource(input: String, format: String) extends DataSource {
  private lazy val model = ModelFactory.createDefaultModel
  model.read(new StringReader(input), null, format)

  private lazy val endpoint = new JenaSparqlEndpoint(model)

  override def retrieve(entityDesc: EntityDescription, entities: Seq[String]): Traversable[Entity] = {
    EntityRetriever(endpoint).retrieve(entityDesc, entities)
  }

  override def retrievePaths(restrictions: SparqlRestriction, depth: Int, limit: Option[Int]): Traversable[(Path, Double)] = {
    SparqlAggregatePathsCollector(endpoint, restrictions, limit)
  }
}
<|MERGE_RESOLUTION|>--- conflicted
+++ resolved
@@ -1,42 +1,32 @@
-package de.fuberlin.wiwiss.silk.jena
-
-import de.fuberlin.wiwiss.silk.datasource.DataSource
-import com.hp.hpl.jena.rdf.model.ModelFactory
-import java.io.StringReader
-<<<<<<< HEAD
-import de.fuberlin.wiwiss.silk.util.plugin.Plugin
-import de.fuberlin.wiwiss.silk.util.sparql.InstanceRetriever
-import de.fuberlin.wiwiss.silk.instance.{Path, SparqlRestriction, InstanceSpecification, Instance}
-=======
-import de.fuberlin.wiwiss.silk.util.strategy.StrategyAnnotation
-import de.fuberlin.wiwiss.silk.util.sparql.EntityRetriever
-import de.fuberlin.wiwiss.silk.entity.{Path, SparqlRestriction, EntityDescription, Entity}
->>>>>>> 31510169
-import de.fuberlin.wiwiss.silk.util.sparql.SparqlAggregatePathsCollector
-
-/**
- * A DataSource where all entities are given directly in the configuration.
- *
- * Parameters:
- * - '''input''': The input data
- * - '''format''': The format of the input data. Allowed values: "RDF/XML", "N-TRIPLE", "TURTLE", "TTL", "N3"
- */
-<<<<<<< HEAD
-@Plugin(id = "rdf", label = "RDF", description = "A DataSource where all instances are given directly in the configuration.")
-=======
-@StrategyAnnotation(id = "rdf", label = "RDF", description = "A DataSource where all entities are given directly in the configuration.")
->>>>>>> 31510169
-class RdfDataSource(input: String, format: String) extends DataSource {
-  private lazy val model = ModelFactory.createDefaultModel
-  model.read(new StringReader(input), null, format)
-
-  private lazy val endpoint = new JenaSparqlEndpoint(model)
-
-  override def retrieve(entityDesc: EntityDescription, entities: Seq[String]): Traversable[Entity] = {
-    EntityRetriever(endpoint).retrieve(entityDesc, entities)
-  }
-
-  override def retrievePaths(restrictions: SparqlRestriction, depth: Int, limit: Option[Int]): Traversable[(Path, Double)] = {
-    SparqlAggregatePathsCollector(endpoint, restrictions, limit)
-  }
-}
+package de.fuberlin.wiwiss.silk.jena
+
+import de.fuberlin.wiwiss.silk.datasource.DataSource
+import com.hp.hpl.jena.rdf.model.ModelFactory
+import java.io.StringReader
+import de.fuberlin.wiwiss.silk.util.plugin.Plugin
+import de.fuberlin.wiwiss.silk.util.sparql.EntityRetriever
+import de.fuberlin.wiwiss.silk.entity.{Path, SparqlRestriction, EntityDescription, Entity}
+import de.fuberlin.wiwiss.silk.util.sparql.SparqlAggregatePathsCollector
+
+/**
+ * A DataSource where all entities are given directly in the configuration.
+ *
+ * Parameters:
+ * - '''input''': The input data
+ * - '''format''': The format of the input data. Allowed values: "RDF/XML", "N-TRIPLE", "TURTLE", "TTL", "N3"
+ */
+@Plugin(id = "rdf", label = "RDF", description = "A DataSource where all entities are given directly in the configuration.")
+class RdfDataSource(input: String, format: String) extends DataSource {
+  private lazy val model = ModelFactory.createDefaultModel
+  model.read(new StringReader(input), null, format)
+
+  private lazy val endpoint = new JenaSparqlEndpoint(model)
+
+  override def retrieve(entityDesc: EntityDescription, entities: Seq[String]): Traversable[Entity] = {
+    EntityRetriever(endpoint).retrieve(entityDesc, entities)
+  }
+
+  override def retrievePaths(restrictions: SparqlRestriction, depth: Int, limit: Option[Int]): Traversable[(Path, Double)] = {
+    SparqlAggregatePathsCollector(endpoint, restrictions, limit)
+  }
+}