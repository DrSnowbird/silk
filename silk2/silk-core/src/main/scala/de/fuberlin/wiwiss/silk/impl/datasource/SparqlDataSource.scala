--- conflicted
+++ resolved
@@ -1,80 +1,71 @@
-package de.fuberlin.wiwiss.silk.impl.datasource
-
-import de.fuberlin.wiwiss.silk.datasource.DataSource
-import java.net.URI
-<<<<<<< HEAD
-import de.fuberlin.wiwiss.silk.util.plugin.Plugin
-import de.fuberlin.wiwiss.silk.util.sparql.{SparqlSamplePathsCollector, SparqlAggregatePathsCollector, InstanceRetriever, RemoteSparqlEndpoint}
-=======
-import de.fuberlin.wiwiss.silk.util.strategy.StrategyAnnotation
-import de.fuberlin.wiwiss.silk.util.sparql.{SparqlSamplePathsCollector, SparqlAggregatePathsCollector, EntityRetriever, RemoteSparqlEndpoint}
->>>>>>> 76498d7c
-import java.util.logging.{Level, Logger}
-import de.fuberlin.wiwiss.silk.entity.{SparqlRestriction, Path, EntityDescription}
-
-/**
- * DataSource which retrieves all entities from a SPARQL endpoint
- *
- * Parameters:
- * - '''endpointURI''': The URI of the SPARQL endpoint
- * - '''login (optional)''': Login required for authentication
- * - '''password (optional)''': Password required for authentication
- * - '''graph (optional)''': Only retrieve entities from a specific graph
- * - '''pageSize (optional)''': The number of solutions to be retrieved per SPARQL query (default: 1000)
- * - '''entityList (optional)''': A list of entities to be retrieved. If not given, all entities will be retrieved. Multiple entities are separated by a space.
- * - '''pauseTime (optional)''': The number of milliseconds to wait between subsequent query 
- * - '''retryCount (optional)''': The number of retires if a query fails
- * - '''retryPause (optional)''': The number of milliseconds to wait until a failed query is retried
- */
-<<<<<<< HEAD
-@Plugin(id = "sparqlEndpoint", label = "SPARQL Endpoint", description = "DataSource which retrieves all instances from a SPARQL endpoint")
-=======
-@StrategyAnnotation(id = "sparqlEndpoint", label = "SPARQL Endpoint", description = "DataSource which retrieves all entities from a SPARQL endpoint")
->>>>>>> 76498d7c
-class SparqlDataSource(endpointURI: String, login: String = null, password: String = null,
-                       graph: String = null, pageSize: Int = 1000, entityList: String = null,
-                       pauseTime: Int = 0, retryCount: Int = 3, retryPause: Int = 1000) extends DataSource {
-  private val uri = new URI(endpointURI)
-
-  private val loginComplete = {
-    if (login != null) {
-      require(password != null, "No password provided for login '" + login + "'. Please set the 'password' parameter.")
-      Some((login, password))
-    } else {
-      None
-    }
-  }
-
-  private val graphUri = if (graph == null) None else Some(graph)
-
-  private val entityUris = Option(entityList).getOrElse("").split(' ').map(_.trim).filter(!_.isEmpty)
-
-  private val logger = Logger.getLogger(SparqlDataSource.getClass.getName)
-
-  override def retrieve(entityDesc: EntityDescription, entities: Seq[String]) = {
-    val entityRetriever = EntityRetriever(createEndpoint(), pageSize, graphUri)
-
-    entityRetriever.retrieve(entityDesc, entityUris union entities)
-  }
-
-  override def retrievePaths(restrictions: SparqlRestriction, depth: Int, limit: Option[Int]): Traversable[(Path, Double)] = {
-    //Create an endpoint which fails after 3 retries
-    val failFastEndpoint = new RemoteSparqlEndpoint(uri, loginComplete, pageSize, pauseTime, 3, 1000)
-
-    try {
-      SparqlAggregatePathsCollector(failFastEndpoint, restrictions, limit)
-    } catch {
-      case ex: Exception => {
-        logger.log(Level.INFO, "Failed to retrieve the most frequent paths using a SPARQL 1.1 aggregation query. Falling back to sampling.", ex)
-
-        SparqlSamplePathsCollector(createEndpoint(), restrictions, limit)
-      }
-    }
-  }
-
-  protected def createEndpoint() = {
-    new RemoteSparqlEndpoint(uri, loginComplete, pageSize, pauseTime, retryCount, retryPause)
-  }
-
-  override def toString = endpointURI
-}
+package de.fuberlin.wiwiss.silk.impl.datasource
+
+import de.fuberlin.wiwiss.silk.datasource.DataSource
+import java.net.URI
+import de.fuberlin.wiwiss.silk.util.plugin.Plugin
+import de.fuberlin.wiwiss.silk.util.sparql.{SparqlSamplePathsCollector, SparqlAggregatePathsCollector, EntityRetriever, RemoteSparqlEndpoint}
+import java.util.logging.{Level, Logger}
+import de.fuberlin.wiwiss.silk.entity.{SparqlRestriction, Path, EntityDescription}
+
+/**
+ * DataSource which retrieves all entities from a SPARQL endpoint
+ *
+ * Parameters:
+ * - '''endpointURI''': The URI of the SPARQL endpoint
+ * - '''login (optional)''': Login required for authentication
+ * - '''password (optional)''': Password required for authentication
+ * - '''graph (optional)''': Only retrieve entities from a specific graph
+ * - '''pageSize (optional)''': The number of solutions to be retrieved per SPARQL query (default: 1000)
+ * - '''entityList (optional)''': A list of entities to be retrieved. If not given, all entities will be retrieved. Multiple entities are separated by a space.
+ * - '''pauseTime (optional)''': The number of milliseconds to wait between subsequent query 
+ * - '''retryCount (optional)''': The number of retires if a query fails
+ * - '''retryPause (optional)''': The number of milliseconds to wait until a failed query is retried
+ */
+@Plugin(id = "sparqlEndpoint", label = "SPARQL Endpoint", description = "DataSource which retrieves all entities from a SPARQL endpoint")
+class SparqlDataSource(endpointURI: String, login: String = null, password: String = null,
+                       graph: String = null, pageSize: Int = 1000, entityList: String = null,
+                       pauseTime: Int = 0, retryCount: Int = 3, retryPause: Int = 1000) extends DataSource {
+  private val uri = new URI(endpointURI)
+
+  private val loginComplete = {
+    if (login != null) {
+      require(password != null, "No password provided for login '" + login + "'. Please set the 'password' parameter.")
+      Some((login, password))
+    } else {
+      None
+    }
+  }
+
+  private val graphUri = if (graph == null) None else Some(graph)
+
+  private val entityUris = Option(entityList).getOrElse("").split(' ').map(_.trim).filter(!_.isEmpty)
+
+  private val logger = Logger.getLogger(SparqlDataSource.getClass.getName)
+
+  override def retrieve(entityDesc: EntityDescription, entities: Seq[String]) = {
+    val entityRetriever = EntityRetriever(createEndpoint(), pageSize, graphUri)
+
+    entityRetriever.retrieve(entityDesc, entityUris union entities)
+  }
+
+  override def retrievePaths(restrictions: SparqlRestriction, depth: Int, limit: Option[Int]): Traversable[(Path, Double)] = {
+    //Create an endpoint which fails after 3 retries
+    val failFastEndpoint = new RemoteSparqlEndpoint(uri, loginComplete, pageSize, pauseTime, 3, 1000)
+
+    try {
+      SparqlAggregatePathsCollector(failFastEndpoint, restrictions, limit)
+    } catch {
+      case ex: Exception => {
+        logger.log(Level.INFO, "Failed to retrieve the most frequent paths using a SPARQL 1.1 aggregation query. Falling back to sampling.", ex)
+
+        SparqlSamplePathsCollector(createEndpoint(), restrictions, limit)
+      }
+    }
+  }
+
+  protected def createEndpoint() = {
+    new RemoteSparqlEndpoint(uri, loginComplete, pageSize, pauseTime, retryCount, retryPause)
+  }
+
+  override def toString = endpointURI
+}