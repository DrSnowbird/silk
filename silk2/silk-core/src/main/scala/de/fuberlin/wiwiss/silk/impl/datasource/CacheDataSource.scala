--- conflicted
+++ resolved
@@ -1,31 +1,26 @@
-package de.fuberlin.wiwiss.silk.impl.datasource
-
-import de.fuberlin.wiwiss.silk.datasource.DataSource
-import java.io.File
-<<<<<<< HEAD
-import de.fuberlin.wiwiss.silk.instance.{FileInstanceCache, InstanceSpecification, Instance}
-import de.fuberlin.wiwiss.silk.util.plugin.Plugin
-=======
-import de.fuberlin.wiwiss.silk.entity.{FileEntityCache, EntityDescription, Entity}
-import de.fuberlin.wiwiss.silk.util.strategy.StrategyAnnotation
->>>>>>> 31510169
-import de.fuberlin.wiwiss.silk.config.RuntimeConfig
-
-@Plugin(id = "cache", label = "Cache")
-class CacheDataSource(dir: String) extends DataSource {
-  private val file = new File(dir)
-
-  def retrieve(entityDesc: EntityDescription, entities: Seq[String] = Seq.empty): Traversable[Entity] = {
-    val entityCache = new FileEntityCache(entityDesc, file, RuntimeConfig())
-
-    new Traversable[Entity] {
-      override def foreach[U](f: Entity => U) {
-        for (block <- 0 until entityCache.blockCount;
-             partition <- 0 until entityCache.partitionCount(block);
-             entity <- entityCache.read(block, partition).entities) {
-          f(entity)
-        }
-      }
-    }
-  }
+package de.fuberlin.wiwiss.silk.impl.datasource
+
+import de.fuberlin.wiwiss.silk.datasource.DataSource
+import java.io.File
+import de.fuberlin.wiwiss.silk.util.plugin.Plugin
+import de.fuberlin.wiwiss.silk.config.RuntimeConfig
+import de.fuberlin.wiwiss.silk.entity.{FileEntityCache, Entity, EntityDescription}
+
+@Plugin(id = "cache", label = "Cache")
+class CacheDataSource(dir: String) extends DataSource {
+  private val file = new File(dir)
+
+  def retrieve(entityDesc: EntityDescription, entities: Seq[String] = Seq.empty): Traversable[Entity] = {
+    val entityCache = new FileEntityCache(entityDesc, file, RuntimeConfig())
+
+    new Traversable[Entity] {
+      override def foreach[U](f: Entity => U) {
+        for (block <- 0 until entityCache.blockCount;
+             partition <- 0 until entityCache.partitionCount(block);
+             entity <- entityCache.read(block, partition).entities) {
+          f(entity)
+        }
+      }
+    }
+  }
 }