@import org.silkframework.runtime.plugin.PluginDescription
@import org.silkframework.runtime.plugin.Parameter
@import org.silkframework.runtime.plugin.ParameterType
@import org.silkframework.runtime.plugin.AnyPlugin
@import  org.silkframework.dataset.DatasetPluginAutoConfigurable
@import controllers.core.routes.Assets

@(name: String,
  plugins: Seq[PluginDescription[_]],
  currentObj: Option[AnyPlugin],
  resources: List[String],
  title: String = "Edit Properties",
  submitLabel: String = "OK",
  secondaryLabel: String = "Secondary")(contents: Html)

@dialog(title = title, submitLabel = submitLabel, secondaryLabel = secondaryLabel, width = 500) {
  <div id="plugintabs">
    <div class="mdl-selectfield mdl-js-selectfield mdl-selectfield--floating-label">
      <select class="mdl-selectfield__select" id="resource_type_select" name="resource_type_select">
        @for(plugin <- plugins) {
          <option value="@plugin.id">@plugin.label</option>
        }
      </select>
      <label class="mdl-selectfield__label" for="resource_type_select">Resource Type</label>
    </div>
    <script>
      var plugin_dialog_submit_delegates = {};
      // object to hold the different submit functions for each plugin type (e.g., CSV dataset, XML dataset, etc.)
      var plugin_autoconfigurable = {};
    </script>
    @for(plugin <- plugins) {
      @createTab(plugin)
    }
  </div>
  <script>

    $(function() {
      function switch_resource_tab(type_id) {
        $(".resource-tab").hide();
        $("#" + type_id).show();
        if (plugin_autoconfigurable[type_id]) {
          $("#dialog-secondary-button").show();
        } else {
          $("#dialog-secondary-button").hide();
        }
      }

      $("#resource_type_select").change(function() {
        var selected_value = $("#resource_type_select option:selected").val();
        switch_resource_tab(selected_value);
      });

      @for(obj <- currentObj) {
        $("#resource_type_select").val("@obj.plugin.id").change();
      }
      @if(currentObj.isEmpty) {
        var first_plugin_id = '@plugins.head.id';
        $("#resource_type_select").val(first_plugin_id).change();
      } else {
        $("#resource_type_select").prop("disabled", "true");
      }

    });

    function submit() {
      var selected_resource_type = $("#resource_type_select").val();
      if (plugin_dialog_submit_delegates[selected_resource_type](false)) {
        closeDialog();
        reloadWorkspace();
      }
    }

    function dialog_secondary() {
      var selected_resource_type = $("#resource_type_select").val();
      plugin_dialog_submit_delegates[selected_resource_type](true);
    }

  </script>
  @contents
}

@createTab(plugin: PluginDescription[_]) = {
  <div id="@plugin.id" class="resource-tab">
    <p>
      @plugin.description
    </p>

    <div class="mdl-textfield mdl-js-textfield mdl-textfield--floating-label">
      <input class="mdl-textfield__input" type="text" id="@(plugin.id)_name" name="@(plugin.id)_name" value="@name"/>
      <label class="mdl-textfield__label" for="@(plugin.id)_name">Name</label>
    </div>

    @for(param <- plugin.parameters) {
      @createField(plugin.id, param)
    }

  </div>

  <script type="text/javascript">
    function @(plugin.id)_submit(onlyAutoConfigure) {
      // Retrieve the name of the plugin
      var name = $('[name=\'@(plugin.id)_name\']').val();
      if(name.length === 0) {
        alert("Name is empty.");
        return false;
      }

      // Retrieve all plugin parameters
      var parameters = [
        @for(param <- plugin.parameters) {
          { name: '@param.name',
            value: $('[name=\'@(plugin.id)_@(param.name)\']').val()
          },
        }
      ];

      // Submit dialog
      if(!onlyAutoConfigure) {
        savePlugin('@plugin.id', name, parameters);
      } else {
        autoConfigure('@plugin.id', name, parameters);
      }

      return true;
    }

    plugin_dialog_submit_delegates['@plugin.id'] = @(plugin.id)_submit
    @if(classOf[DatasetPluginAutoConfigurable[_]].isAssignableFrom(plugin.pluginClass)) {
      plugin_autoconfigurable['@plugin.id'] = true;
    } else {
      plugin_autoconfigurable['@plugin.id'] = false;
    }

  </script>
}

@**
 * Creates a new field for a plugin paramter
 *@
@createField(pluginId: String, param: Parameter) = @{
  param.dataType match {
    case ParameterType.ResourceType | ParameterType.WritableResourceType => createResourceField(pluginId, param)
    case _ => createTextField(pluginId, param)
  }
}

@createTextField(pluginId: String, param: Parameter) = {
<<<<<<< HEAD
  <div class="mdl-textfield mdl-js-textfield mdl-textfield--floating-label">
    <input class="mdl-textfield__input" type="text" id="@(pluginId)_@(param.name)" name="@(pluginId)_@(param.name)" value="@value(pluginId, param)"/>
    <label class="mdl-textfield__label" for="@(pluginId)_@(param.name)">@param.name</label>
    <div class="mdl-tooltip mdl-tooltip--right" for="@(pluginId)_@(param.name)">
      @param.description
    </div>
 </div>
}

@createResourceField(pluginId: String, param: Parameter) = {
  <div class="mdl-selectfield mdl-js-selectfield mdl-selectfield--floating-label">
    <select class="mdl-selectfield__select" id="@(pluginId)_@(param.name)" name="@(pluginId)_@(param.name)" @if(resources.isEmpty) { disabled }>
      @for(resource <- resources) {
        <option @if(resource == value(pluginId, param)) { selected="selected" }>@resource</option>
      }
    </select>
    <label class="mdl-selectfield__label" for="@(pluginId)_@(param.name)">@param.name</label>
    <div class="mdl-tooltip mdl-tooltip--right" for="@(pluginId)_@(param.name)">
      @param.description
    </div>
    @if(resources.isEmpty) {
      <span class="no-data-avaliable">No resources found!</span>
    }
  </div>
=======
  <tr>
    <td>@param.name</td>
    <td>
      <input type="text" name='@(pluginId)_@(param.name)' title='@param.description' value='@value(pluginId, param)'/>
      <img align="right" src="@Assets.at("img/help.png")" style="cursor:help;" title="@param.description - Expected type: @param.dataType.description"/>
    </td>
  </tr>
}

@createResourceField(pluginId: String, param: Parameter) = {
  <tr>
    <td>@param.name</td>
    <td>
      <input name='@(pluginId)_@(param.name)' value='@value(pluginId, param)' title='@param.description' type="text" list='@(pluginId)_@(param.name)_list' >
      <datalist id='@(pluginId)_@(param.name)_list'>
        @if(resources.isEmpty) {
          <option>No resources found!</option>
        } else {
          @for(resource <- resources) {
            <option>@resource</option>
          }
        }
      </datalist>
      <img align="right" src="@Assets.at("img/help.png")" style="cursor:help;" title="@param.description - Expected type: @param.dataType.description"/>
    </td>
  </tr>
>>>>>>> 9855af42
}

@**
 * Retrieves the value of a specific parameter
 *@
@value(pluginId: String, param: Parameter) = @{
  // Retrieve parameter value as Object
  val paramObj =
    currentObj match {
      case Some(obj) if obj.plugin.id.toString == pluginId =>
        Option(param(obj))
      case _ =>
        param.defaultValue.flatMap(Option(_))
    }
  // Convert parameter value to string
  val paramType = param.dataType.asInstanceOf[ParameterType[AnyRef]]
  val paramStr = paramObj.map(paramType.toString(_)).getOrElse("")
  paramStr
}<|MERGE_RESOLUTION|>--- conflicted
+++ resolved
@@ -145,12 +145,13 @@
 }
 
 @createTextField(pluginId: String, param: Parameter) = {
-<<<<<<< HEAD
   <div class="mdl-textfield mdl-js-textfield mdl-textfield--floating-label">
     <input class="mdl-textfield__input" type="text" id="@(pluginId)_@(param.name)" name="@(pluginId)_@(param.name)" value="@value(pluginId, param)"/>
     <label class="mdl-textfield__label" for="@(pluginId)_@(param.name)">@param.name</label>
     <div class="mdl-tooltip mdl-tooltip--right" for="@(pluginId)_@(param.name)">
       @param.description
+      <br/>
+      Expected type: @param.dataType.description
     </div>
  </div>
 }
@@ -165,39 +166,13 @@
     <label class="mdl-selectfield__label" for="@(pluginId)_@(param.name)">@param.name</label>
     <div class="mdl-tooltip mdl-tooltip--right" for="@(pluginId)_@(param.name)">
       @param.description
+      <br/>
+      Expected type: @param.dataType.description
     </div>
     @if(resources.isEmpty) {
       <span class="no-data-avaliable">No resources found!</span>
     }
   </div>
-=======
-  <tr>
-    <td>@param.name</td>
-    <td>
-      <input type="text" name='@(pluginId)_@(param.name)' title='@param.description' value='@value(pluginId, param)'/>
-      <img align="right" src="@Assets.at("img/help.png")" style="cursor:help;" title="@param.description - Expected type: @param.dataType.description"/>
-    </td>
-  </tr>
-}
-
-@createResourceField(pluginId: String, param: Parameter) = {
-  <tr>
-    <td>@param.name</td>
-    <td>
-      <input name='@(pluginId)_@(param.name)' value='@value(pluginId, param)' title='@param.description' type="text" list='@(pluginId)_@(param.name)_list' >
-      <datalist id='@(pluginId)_@(param.name)_list'>
-        @if(resources.isEmpty) {
-          <option>No resources found!</option>
-        } else {
-          @for(resource <- resources) {
-            <option>@resource</option>
-          }
-        }
-      </datalist>
-      <img align="right" src="@Assets.at("img/help.png")" style="cursor:help;" title="@param.description - Expected type: @param.dataType.description"/>
-    </td>
-  </tr>
->>>>>>> 9855af42
 }
 
 @**
